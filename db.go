--- conflicted
+++ resolved
@@ -917,11 +917,7 @@
 		db.elog.Errorf("ERROR while syncing level directory: %v", dirSyncErr)
 	}
 
-<<<<<<< HEAD
-	tbl, err := table.OpenTable(fd, db.opt.TableLoadingMode, nil, db.cache)
-=======
-	tbl, err := table.OpenTable(fd, db.opt.TableLoadingMode, db.opt.ChecksumVerificationMode)
->>>>>>> 1496af93
+	tbl, err := table.OpenTable(fd, db.opt.TableLoadingMode, db.opt.ChecksumVerificationMode, db.cache)
 	if err != nil {
 		db.elog.Printf("ERROR while opening table: %v", err)
 		return err
