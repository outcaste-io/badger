--- conflicted
+++ resolved
@@ -588,7 +588,6 @@
 	})
 }
 
-<<<<<<< HEAD
 func TestLoadAndEncryption(t *testing.T) {
 	testLoad := func(t *testing.T, opt Options) {
 		dir, err := ioutil.TempDir("", "badger-test")
@@ -610,17 +609,6 @@
 			kv.Close()
 		}
 		kv, err := Open(opt)
-=======
-func TestLoad(t *testing.T) {
-	dir, err := ioutil.TempDir("", "badger-test")
-	require.NoError(t, err)
-	defer func() {
-		require.NoError(t, os.RemoveAll(dir))
-	}()
-	n := 10000
-	{
-		kv, err := Open(getTestOptions(dir))
->>>>>>> cbdef650
 		require.NoError(t, err)
 		require.Equal(t, uint64(10001), kv.orc.readTs())
 
@@ -654,7 +642,6 @@
 		sort.Slice(fileIDs, func(i, j int) bool { return fileIDs[i] < fileIDs[j] })
 		fmt.Printf("FileIDs: %v\n", fileIDs)
 	}
-<<<<<<< HEAD
 	t.Run("TestLoad Without Encryption", func(t *testing.T) {
 		testLoad(t, getTestOptions(""))
 	})
@@ -664,9 +651,6 @@
 		require.NoError(t, err)
 		testLoad(t, getTestOptions("").WithEncryptionKey(key))
 	})
-=======
-	sort.Slice(fileIDs, func(i, j int) bool { return fileIDs[i] < fileIDs[j] })
->>>>>>> cbdef650
 }
 
 func TestIterateDeleted(t *testing.T) {
